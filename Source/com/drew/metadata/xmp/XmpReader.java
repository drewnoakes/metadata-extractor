<<<<<<< HEAD
/*
 * Copyright 2002-2015 Drew Noakes
 *
 *    Licensed under the Apache License, Version 2.0 (the "License");
 *    you may not use this file except in compliance with the License.
 *    You may obtain a copy of the License at
 *
 *        http://www.apache.org/licenses/LICENSE-2.0
 *
 *    Unless required by applicable law or agreed to in writing, software
 *    distributed under the License is distributed on an "AS IS" BASIS,
 *    WITHOUT WARRANTIES OR CONDITIONS OF ANY KIND, either express or implied.
 *    See the License for the specific language governing permissions and
 *    limitations under the License.
 *
 * More information about this project is available at:
 *
 *    https://drewnoakes.com/code/exif/
 *    https://github.com/drewnoakes/metadata-extractor
 */
package com.drew.metadata.xmp;

import com.adobe.xmp.XMPException;
import com.adobe.xmp.XMPIterator;
import com.adobe.xmp.XMPMeta;
import com.adobe.xmp.XMPMetaFactory;
import com.adobe.xmp.properties.XMPPropertyInfo;
import com.drew.imaging.jpeg.JpegSegmentMetadataReader;
import com.drew.imaging.jpeg.JpegSegmentType;
import com.drew.lang.Rational;
import com.drew.lang.annotations.NotNull;
import com.drew.metadata.Metadata;

import java.util.Arrays;
import java.util.Calendar;

/**
 * Extracts XMP data from a JPEG header segment.
 * <p>
 * The extraction is done with Adobe's XmpCore-Library (XMP-Toolkit)
 * Copyright (c) 1999 - 2007, Adobe Systems Incorporated All rights reserved.
 *
 * @author Torsten Skadell
 * @author Drew Noakes https://drewnoakes.com
 */
public class XmpReader implements JpegSegmentMetadataReader
{
    private static final int FMT_STRING = 1;
    private static final int FMT_RATIONAL = 2;
    private static final int FMT_INT = 3;
    private static final int FMT_DOUBLE = 4;
    /**
     * XMP tag namespace.
     * TODO the older "xap", "xapBJ", "xapMM" or "xapRights" namespace prefixes should be translated to the newer "xmp", "xmpBJ", "xmpMM" and "xmpRights" prefixes for use in family 1 group names
     */
    @NotNull
    private static final String SCHEMA_XMP_PROPERTIES = "http://ns.adobe.com/xap/1.0/";
    @NotNull
    private static final String SCHEMA_EXIF_SPECIFIC_PROPERTIES = "http://ns.adobe.com/exif/1.0/";
    @NotNull
    private static final String SCHEMA_EXIF_ADDITIONAL_PROPERTIES = "http://ns.adobe.com/exif/1.0/aux/";
    @NotNull
    private static final String SCHEMA_EXIF_TIFF_PROPERTIES = "http://ns.adobe.com/tiff/1.0/";
    @NotNull
    public static final String XMP_JPEG_PREAMBLE = "http://ns.adobe.com/xap/1.0/\0";
//    @NotNull
//    private static final String SCHEMA_DUBLIN_CORE_SPECIFIC_PROPERTIES = "http://purl.org/dc/elements/1.1/";

    @NotNull
    public Iterable<JpegSegmentType> getSegmentTypes()
    {
        return Arrays.asList(JpegSegmentType.APP1);
    }

    /**
     * Version specifically for dealing with XMP found in JPEG segments. This form of XMP has a peculiar preamble, which
     * must be removed before parsing the XML.
     *
     * @param segments The byte array from which the metadata should be extracted.
     * @param metadata The {@link Metadata} object into which extracted values should be merged.
     * @param segmentType The {@link JpegSegmentType} being read.
     */
    public void readJpegSegments(@NotNull Iterable<byte[]> segments, @NotNull Metadata metadata, @NotNull JpegSegmentType segmentType)
    {
        for (byte[] segmentBytes : segments) {
            // XMP in a JPEG file has an identifying preamble which is not valid XML
            final int preambleLength = XMP_JPEG_PREAMBLE.length();

            if (segmentBytes.length < preambleLength || !XMP_JPEG_PREAMBLE.equalsIgnoreCase(new String(segmentBytes, 0, preambleLength)))
                continue;

            byte[] xmlBytes = new byte[segmentBytes.length - preambleLength];
            System.arraycopy(segmentBytes, preambleLength, xmlBytes, 0, xmlBytes.length);
            extract(xmlBytes, metadata);
        }
    }

    /**
     * Performs the XMP data extraction, adding found values to the specified instance of {@link Metadata}.
     * <p>
     * The extraction is done with Adobe's XMPCore library.
     */
    public void extract(@NotNull final byte[] xmpBytes, @NotNull Metadata metadata)
    {
        XmpDirectory directory = new XmpDirectory();

        try {
            XMPMeta xmpMeta = XMPMetaFactory.parseFromBuffer(xmpBytes);
            processXmpTags(directory, xmpMeta);
        } catch (XMPException e) {
            directory.addError("Error processing XMP data: " + e.getMessage());
        }

        if (!directory.isEmpty())
            metadata.addDirectory(directory);
    }

    /**
     * Performs the XMP data extraction, adding found values to the specified instance of {@link Metadata}.
     * <p>
     * The extraction is done with Adobe's XMPCore library.
     */
    public void extract(@NotNull final String xmpString, @NotNull Metadata metadata)
    {
        XmpDirectory directory = new XmpDirectory();

        try {
            XMPMeta xmpMeta = XMPMetaFactory.parseFromString(xmpString);
            processXmpTags(directory, xmpMeta);
        } catch (XMPException e) {
            directory.addError("Error processing XMP data: " + e.getMessage());
        }

        if (!directory.isEmpty())
            metadata.addDirectory(directory);
    }

    private static void processXmpTags(XmpDirectory directory, XMPMeta xmpMeta) throws XMPException
    {
        // store the XMPMeta object on the directory in case others wish to use it
        directory.setXMPMeta(xmpMeta);

        // read all the tags and send them to the directory
        // I've added some popular tags, feel free to add more tags
        processXmpTag(xmpMeta, directory, SCHEMA_EXIF_ADDITIONAL_PROPERTIES, "aux:LensInfo", XmpDirectory.TAG_LENS_INFO, FMT_STRING);
        processXmpTag(xmpMeta, directory, SCHEMA_EXIF_ADDITIONAL_PROPERTIES, "aux:Lens", XmpDirectory.TAG_LENS, FMT_STRING);
        processXmpTag(xmpMeta, directory, SCHEMA_EXIF_ADDITIONAL_PROPERTIES, "aux:SerialNumber", XmpDirectory.TAG_CAMERA_SERIAL_NUMBER, FMT_STRING);
        processXmpTag(xmpMeta, directory, SCHEMA_EXIF_ADDITIONAL_PROPERTIES, "aux:Firmware", XmpDirectory.TAG_FIRMWARE, FMT_STRING);

        processXmpTag(xmpMeta, directory, SCHEMA_EXIF_TIFF_PROPERTIES, "tiff:Make", XmpDirectory.TAG_MAKE, FMT_STRING);
        processXmpTag(xmpMeta, directory, SCHEMA_EXIF_TIFF_PROPERTIES, "tiff:Model", XmpDirectory.TAG_MODEL, FMT_STRING);

        processXmpTag(xmpMeta, directory, SCHEMA_EXIF_SPECIFIC_PROPERTIES, "exif:ExposureTime", XmpDirectory.TAG_EXPOSURE_TIME, FMT_STRING);
        processXmpTag(xmpMeta, directory, SCHEMA_EXIF_SPECIFIC_PROPERTIES, "exif:ExposureProgram", XmpDirectory.TAG_EXPOSURE_PROGRAM, FMT_INT);
        processXmpTag(xmpMeta, directory, SCHEMA_EXIF_SPECIFIC_PROPERTIES, "exif:ApertureValue", XmpDirectory.TAG_APERTURE_VALUE, FMT_RATIONAL);
        processXmpTag(xmpMeta, directory, SCHEMA_EXIF_SPECIFIC_PROPERTIES, "exif:FNumber", XmpDirectory.TAG_F_NUMBER, FMT_RATIONAL);
        processXmpTag(xmpMeta, directory, SCHEMA_EXIF_SPECIFIC_PROPERTIES, "exif:FocalLength", XmpDirectory.TAG_FOCAL_LENGTH, FMT_RATIONAL);
        processXmpTag(xmpMeta, directory, SCHEMA_EXIF_SPECIFIC_PROPERTIES, "exif:ShutterSpeedValue", XmpDirectory.TAG_SHUTTER_SPEED, FMT_RATIONAL);

        processXmpDateTag(xmpMeta, directory, SCHEMA_EXIF_SPECIFIC_PROPERTIES, "exif:DateTimeOriginal", XmpDirectory.TAG_DATETIME_ORIGINAL);
        processXmpDateTag(xmpMeta, directory, SCHEMA_EXIF_SPECIFIC_PROPERTIES, "exif:DateTimeDigitized", XmpDirectory.TAG_DATETIME_DIGITIZED);

        processXmpTag(xmpMeta, directory, SCHEMA_XMP_PROPERTIES, "xmp:Rating", XmpDirectory.TAG_RATING, FMT_DOUBLE);

/*
            // this requires further research
            processXmpTag(xmpMeta, directory, SCHEMA_DUBLIN_CORE_SPECIFIC_PROPERTIES, "dc:title", XmpDirectory.TAG_TITLE, FMT_STRING);
            processXmpTag(xmpMeta, directory, SCHEMA_DUBLIN_CORE_SPECIFIC_PROPERTIES, "dc:subject", XmpDirectory.TAG_SUBJECT, FMT_STRING);
            processXmpDateTag(xmpMeta, directory, SCHEMA_DUBLIN_CORE_SPECIFIC_PROPERTIES, "dc:date", XmpDirectory.TAG_DATE);
            processXmpTag(xmpMeta, directory, SCHEMA_DUBLIN_CORE_SPECIFIC_PROPERTIES, "dc:type", XmpDirectory.TAG_TYPE, FMT_STRING);
            processXmpTag(xmpMeta, directory, SCHEMA_DUBLIN_CORE_SPECIFIC_PROPERTIES, "dc:description", XmpDirectory.TAG_DESCRIPTION, FMT_STRING);
            processXmpTag(xmpMeta, directory, SCHEMA_DUBLIN_CORE_SPECIFIC_PROPERTIES, "dc:relation", XmpDirectory.TAG_RELATION, FMT_STRING);
            processXmpTag(xmpMeta, directory, SCHEMA_DUBLIN_CORE_SPECIFIC_PROPERTIES, "dc:coverage", XmpDirectory.TAG_COVERAGE, FMT_STRING);
            processXmpTag(xmpMeta, directory, SCHEMA_DUBLIN_CORE_SPECIFIC_PROPERTIES, "dc:creator", XmpDirectory.TAG_CREATOR, FMT_STRING);
            processXmpTag(xmpMeta, directory, SCHEMA_DUBLIN_CORE_SPECIFIC_PROPERTIES, "dc:publisher", XmpDirectory.TAG_PUBLISHER, FMT_STRING);
            processXmpTag(xmpMeta, directory, SCHEMA_DUBLIN_CORE_SPECIFIC_PROPERTIES, "dc:contributor", XmpDirectory.TAG_CONTRIBUTOR, FMT_STRING);
            processXmpTag(xmpMeta, directory, SCHEMA_DUBLIN_CORE_SPECIFIC_PROPERTIES, "dc:rights", XmpDirectory.TAG_RIGHTS, FMT_STRING);
            processXmpTag(xmpMeta, directory, SCHEMA_DUBLIN_CORE_SPECIFIC_PROPERTIES, "dc:format", XmpDirectory.TAG_FORMAT, FMT_STRING);
            processXmpTag(xmpMeta, directory, SCHEMA_DUBLIN_CORE_SPECIFIC_PROPERTIES, "dc:identifier", XmpDirectory.TAG_IDENTIFIER, FMT_STRING);
            processXmpTag(xmpMeta, directory, SCHEMA_DUBLIN_CORE_SPECIFIC_PROPERTIES, "dc:language", XmpDirectory.TAG_LANGUAGE, FMT_STRING);
            processXmpTag(xmpMeta, directory, SCHEMA_DUBLIN_CORE_SPECIFIC_PROPERTIES, "dc:audience", XmpDirectory.TAG_AUDIENCE, FMT_STRING);
            processXmpTag(xmpMeta, directory, SCHEMA_DUBLIN_CORE_SPECIFIC_PROPERTIES, "dc:provenance", XmpDirectory.TAG_PROVENANCE, FMT_STRING);
            processXmpTag(xmpMeta, directory, SCHEMA_DUBLIN_CORE_SPECIFIC_PROPERTIES, "dc:rightsHolder", XmpDirectory.TAG_RIGHTS_HOLDER, FMT_STRING);
            processXmpTag(xmpMeta, directory, SCHEMA_DUBLIN_CORE_SPECIFIC_PROPERTIES, "dc:instructionalMethod", XmpDirectory.TAG_INSTRUCTIONAL_METHOD, FMT_STRING);
            processXmpTag(xmpMeta, directory, SCHEMA_DUBLIN_CORE_SPECIFIC_PROPERTIES, "dc:accrualMethod", XmpDirectory.TAG_ACCRUAL_METHOD, FMT_STRING);
            processXmpTag(xmpMeta, directory, SCHEMA_DUBLIN_CORE_SPECIFIC_PROPERTIES, "dc:accrualPeriodicity", XmpDirectory.TAG_ACCRUAL_PERIODICITY, FMT_STRING);
            processXmpTag(xmpMeta, directory, SCHEMA_DUBLIN_CORE_SPECIFIC_PROPERTIES, "dc:accrualPolicy", XmpDirectory.TAG_ACCRUAL_POLICY, FMT_STRING);
*/

        for (XMPIterator iterator = xmpMeta.iterator(); iterator.hasNext(); ) {
            XMPPropertyInfo propInfo = (XMPPropertyInfo) iterator.next();
            String path = propInfo.getPath();
            String value = propInfo.getValue();
            if (path != null && value != null)
                directory.addProperty(path, value);
        }
    }

    /**
     * Reads an property value with given namespace URI and property name. Add property value to directory if exists
     */
    private static void processXmpTag(@NotNull XMPMeta meta, @NotNull XmpDirectory directory, @NotNull String schemaNS, @NotNull String propName, int tagType, int formatCode) throws XMPException
    {
        String property = meta.getPropertyString(schemaNS, propName);

        if (property == null)
            return;

        switch (formatCode) {
            case FMT_RATIONAL:
                String[] rationalParts = property.split("/", 2);
                if (rationalParts.length == 2) {
                    try {
                        Rational rational = new Rational((long) Float.parseFloat(rationalParts[0]), (long) Float.parseFloat(rationalParts[1]));
                        directory.setRational(tagType, rational);
                    } catch (NumberFormatException ex) {
                        directory.addError(String.format("Unable to parse XMP property %s as a Rational.", propName));
                    }
                } else {
                    directory.addError("Error in rational format for tag " + tagType);
                }
                break;
            case FMT_INT:
                try {
                    directory.setInt(tagType, Integer.valueOf(property));
                } catch (NumberFormatException ex) {
                    directory.addError(String.format("Unable to parse XMP property %s as an int.", propName));
                }
                break;
            case FMT_DOUBLE:
                try {
                    directory.setDouble(tagType, Double.valueOf(property));
                } catch (NumberFormatException ex) {
                    directory.addError(String.format("Unable to parse XMP property %s as an double.", propName));
                }
                break;
            case FMT_STRING:
                directory.setString(tagType, property);
                break;
            default:
                directory.addError(String.format("Unknown format code %d for tag %d", formatCode, tagType));
        }
    }

    @SuppressWarnings({"SameParameterValue"})
    private static void processXmpDateTag(@NotNull XMPMeta meta, @NotNull XmpDirectory directory, @NotNull String schemaNS, @NotNull String propName, int tagType) throws XMPException
    {
        Calendar cal = meta.getPropertyCalendar(schemaNS, propName);

        if (cal != null) {
            directory.setDate(tagType, cal.getTime());
        }
    }
}
=======
/*
 * Copyright 2002-2013 Drew Noakes
 *
 *    Licensed under the Apache License, Version 2.0 (the "License");
 *    you may not use this file except in compliance with the License.
 *    You may obtain a copy of the License at
 *
 *        http://www.apache.org/licenses/LICENSE-2.0
 *
 *    Unless required by applicable law or agreed to in writing, software
 *    distributed under the License is distributed on an "AS IS" BASIS,
 *    WITHOUT WARRANTIES OR CONDITIONS OF ANY KIND, either express or implied.
 *    See the License for the specific language governing permissions and
 *    limitations under the License.
 *
 * More information about this project is available at:
 *
 *    http://drewnoakes.com/code/exif/
 *    http://code.google.com/p/metadata-extractor/
 */
package com.drew.metadata.xmp;

import java.io.FileNotFoundException;
import java.io.FileOutputStream;
import java.util.Arrays;
import java.util.Calendar;

import com.adobe.xmp.XMPException;
import com.adobe.xmp.XMPIterator;
import com.adobe.xmp.XMPMeta;
import com.adobe.xmp.XMPMetaFactory;
import com.adobe.xmp.impl.XMPMetaImpl;
import com.adobe.xmp.properties.XMPPropertyInfo;
import com.drew.imaging.jpeg.JpegSegmentMetadataReader;
import com.drew.imaging.jpeg.JpegSegmentType;
import com.drew.lang.ByteArrayReader;
import com.drew.lang.Rational;
import com.drew.lang.annotations.NotNull;
import com.drew.metadata.Metadata;
import com.drew.metadata.Schema;

/**
 * Extracts XMP data from a JPEG header segment.
 * <p/>
 * The extraction is done with Adobe's XmpCore-Library (XMP-Toolkit)
 * Copyright (c) 1999 - 2007, Adobe Systems Incorporated All rights reserved.
 *
 * @author Torsten Skadell
 * @author Drew Noakes http://drewnoakes.com
 */
public class XmpReader implements JpegSegmentMetadataReader
{
	private static final int FMT_STRING = 1;
	private static final int FMT_RATIONAL = 2;
	private static final int FMT_INT = 3;
	private static final int FMT_DOUBLE = 4;
	private static final int FMT_STRING_ARRAY = 5;

    @NotNull
    public Iterable<JpegSegmentType> getSegmentTypes()
    {
        return Arrays.asList(JpegSegmentType.APP1);
    }

    public boolean canProcess(@NotNull byte[] segmentBytes, @NotNull JpegSegmentType segmentType)
    {
        return segmentBytes.length > 27 && "http://ns.adobe.com/xap/1.0/".equalsIgnoreCase(new String(segmentBytes, 0, 28));
    }

    /**
     * Version specifically for dealing with XMP found in JPEG segments. This form of XMP has a peculiar preamble, which
     * must be removed before parsing the XML.
     *
     * @param segmentBytes The byte array from which the metadata should be extracted.
     * @param metadata The {@link Metadata} object into which extracted values should be merged.
     * @param segmentType The {@link JpegSegmentType} being read.
     */
    public void extract(@NotNull byte[] segmentBytes, @NotNull Metadata metadata, @NotNull JpegSegmentType segmentType)
    {
        XmpDirectory directory = metadata.getOrCreateDirectory(XmpDirectory.class);

        // XMP in a JPEG file has a 29 byte preamble which is not valid XML.
        final int preambleLength = 29;

        // check for the header length
        if (segmentBytes.length <= preambleLength + 1) {
            directory.addError(String.format("Xmp data segment must contain at least %d bytes", preambleLength + 1));
            return;
        }

        ByteArrayReader reader = new ByteArrayReader(segmentBytes);

        String preamble = new String(segmentBytes, 0, preambleLength);
        if (!"http://ns.adobe.com/xap/1.0/\0".equals(preamble)) {
            directory.addError("XMP data segment doesn't begin with 'http://ns.adobe.com/xap/1.0/'");
            return;
        }

        byte[] xmlBytes = new byte[segmentBytes.length - preambleLength];
        System.arraycopy(segmentBytes, 29, xmlBytes, 0, xmlBytes.length);
        extract(xmlBytes, metadata);
    }

    /**
     * Performs the XMP data extraction, adding found values to the specified instance of {@link Metadata}.
     * <p/>
     * The extraction is done with Adobe's XMPCore library.
     */
    public void extract(@NotNull final byte[] xmpBytes, @NotNull Metadata metadata)
    {
        XmpDirectory directory = metadata.getOrCreateDirectory(XmpDirectory.class);

        try {
            XMPMeta xmpMeta = XMPMetaFactory.parseFromBuffer(xmpBytes);
            processXmpTags(directory, xmpMeta);
        } catch (XMPException e) {
            directory.addError("Error processing XMP data: " + e.getMessage());
        }
    }

    /**
     * Performs the XMP data extraction, adding found values to the specified instance of {@link Metadata}.
     * <p/>
     * The extraction is done with Adobe's XMPCore library.
     */
    public void extract(@NotNull final String xmpString, @NotNull Metadata metadata)
    {
        XmpDirectory directory = metadata.getOrCreateDirectory(XmpDirectory.class);

        try {
            XMPMeta xmpMeta = XMPMetaFactory.parseFromString(xmpString);
            processXmpTags(directory, xmpMeta);
        } catch (XMPException e) {
            directory.addError("Error processing XMP data: " + e.getMessage());
        }
    }

    private void processXmpTags(XmpDirectory directory, XMPMeta xmpMeta) throws XMPException
    {
        // store the XMPMeta object on the directory in case others wish to use it
        directory.setXMPMeta(xmpMeta);

		// read all the tags and send them to the directory
		// I've added some popular tags, feel free to add more tags
		processXmpTag(xmpMeta, directory, XmpDirectory.TAG_LENS_INFO, FMT_STRING);
		processXmpTag(xmpMeta, directory, XmpDirectory.TAG_LENS, FMT_STRING);
		processXmpTag(xmpMeta, directory, XmpDirectory.TAG_CAMERA_SERIAL_NUMBER, FMT_STRING);
		processXmpTag(xmpMeta, directory, XmpDirectory.TAG_FIRMWARE, FMT_STRING);

		processXmpTag(xmpMeta, directory, XmpDirectory.TAG_MAKE, FMT_STRING);
		processXmpTag(xmpMeta, directory, XmpDirectory.TAG_MODEL, FMT_STRING);

		processXmpTag(xmpMeta, directory, XmpDirectory.TAG_EXPOSURE_TIME, FMT_STRING);
		processXmpTag(xmpMeta, directory, XmpDirectory.TAG_EXPOSURE_PROGRAM, FMT_INT);
		processXmpTag(xmpMeta, directory, XmpDirectory.TAG_APERTURE_VALUE, FMT_RATIONAL);
		processXmpTag(xmpMeta, directory, XmpDirectory.TAG_F_NUMBER, FMT_RATIONAL);
		processXmpTag(xmpMeta, directory, XmpDirectory.TAG_FOCAL_LENGTH, FMT_RATIONAL);
		processXmpTag(xmpMeta, directory, XmpDirectory.TAG_SHUTTER_SPEED, FMT_RATIONAL);

		processXmpDateTag(xmpMeta, directory, XmpDirectory.TAG_DATETIME_ORIGINAL);
		processXmpDateTag(xmpMeta, directory, XmpDirectory.TAG_DATETIME_DIGITIZED);

		processXmpTag(xmpMeta, directory, XmpDirectory.TAG_RATING, FMT_DOUBLE);
		processXmpTag(xmpMeta, directory, XmpDirectory.TAG_LABEL, FMT_STRING);

		// this requires further research
		// processXmpTag(xmpMeta, directory, Schema.DUBLIN_CORE_SPECIFIC_PROPERTIES, "dc:title", XmpDirectory.TAG_TITLE, FMT_STRING);
		processXmpTag(xmpMeta, directory, XmpDirectory.TAG_SUBJECT, FMT_STRING_ARRAY);
		// processXmpDateTag(xmpMeta, directory, Schema.DUBLIN_CORE_SPECIFIC_PROPERTIES, "dc:date", XmpDirectory.TAG_DATE);
		// processXmpTag(xmpMeta, directory, Schema.DUBLIN_CORE_SPECIFIC_PROPERTIES, "dc:type", XmpDirectory.TAG_TYPE, FMT_STRING);
		// processXmpTag(xmpMeta, directory, Schema.DUBLIN_CORE_SPECIFIC_PROPERTIES, "dc:description", XmpDirectory.TAG_DESCRIPTION, FMT_STRING);
		// processXmpTag(xmpMeta, directory, Schema.DUBLIN_CORE_SPECIFIC_PROPERTIES, "dc:relation", XmpDirectory.TAG_RELATION, FMT_STRING);
		// processXmpTag(xmpMeta, directory, Schema.DUBLIN_CORE_SPECIFIC_PROPERTIES, "dc:coverage", XmpDirectory.TAG_COVERAGE, FMT_STRING);
		// processXmpTag(xmpMeta, directory, Schema.DUBLIN_CORE_SPECIFIC_PROPERTIES, "dc:creator", XmpDirectory.TAG_CREATOR, FMT_STRING);
		// processXmpTag(xmpMeta, directory, Schema.DUBLIN_CORE_SPECIFIC_PROPERTIES, "dc:publisher", XmpDirectory.TAG_PUBLISHER, FMT_STRING);
		// processXmpTag(xmpMeta, directory, Schema.DUBLIN_CORE_SPECIFIC_PROPERTIES, "dc:contributor", XmpDirectory.TAG_CONTRIBUTOR, FMT_STRING);
		// processXmpTag(xmpMeta, directory, Schema.DUBLIN_CORE_SPECIFIC_PROPERTIES, "dc:rights", XmpDirectory.TAG_RIGHTS, FMT_STRING);
		// processXmpTag(xmpMeta, directory, Schema.DUBLIN_CORE_SPECIFIC_PROPERTIES, "dc:format", XmpDirectory.TAG_FORMAT, FMT_STRING);
		// processXmpTag(xmpMeta, directory, Schema.DUBLIN_CORE_SPECIFIC_PROPERTIES, "dc:identifier", XmpDirectory.TAG_IDENTIFIER, FMT_STRING);
		// processXmpTag(xmpMeta, directory, Schema.DUBLIN_CORE_SPECIFIC_PROPERTIES, "dc:language", XmpDirectory.TAG_LANGUAGE, FMT_STRING);
		// processXmpTag(xmpMeta, directory, Schema.DUBLIN_CORE_SPECIFIC_PROPERTIES, "dc:audience", XmpDirectory.TAG_AUDIENCE, FMT_STRING);
		// processXmpTag(xmpMeta, directory, Schema.DUBLIN_CORE_SPECIFIC_PROPERTIES, "dc:provenance", XmpDirectory.TAG_PROVENANCE, FMT_STRING);
		// processXmpTag(xmpMeta, directory, Schema.DUBLIN_CORE_SPECIFIC_PROPERTIES, "dc:rightsHolder", XmpDirectory.TAG_RIGHTS_HOLDER, FMT_STRING);
		// processXmpTag(xmpMeta, directory, Schema.DUBLIN_CORE_SPECIFIC_PROPERTIES, "dc:instructionalMethod", XmpDirectory.TAG_INSTRUCTIONAL_METHOD,
		// FMT_STRING);
		// processXmpTag(xmpMeta, directory, Schema.DUBLIN_CORE_SPECIFIC_PROPERTIES, "dc:accrualMethod", XmpDirectory.TAG_ACCRUAL_METHOD, FMT_STRING);
		// processXmpTag(xmpMeta, directory, Schema.DUBLIN_CORE_SPECIFIC_PROPERTIES, "dc:accrualPeriodicity", XmpDirectory.TAG_ACCRUAL_PERIODICITY,
		// FMT_STRING);
		// processXmpTag(xmpMeta, directory, Schema.DUBLIN_CORE_SPECIFIC_PROPERTIES, "dc:accrualPolicy", XmpDirectory.TAG_ACCRUAL_POLICY, FMT_STRING);

        for (XMPIterator iterator = xmpMeta.iterator(); iterator.hasNext(); ) {
            XMPPropertyInfo propInfo = (XMPPropertyInfo) iterator.next();
            String path = propInfo.getPath();
            String value = propInfo.getValue();
            if (path != null && value != null)
                directory.addProperty(path, value);
        }
    }

	/**
	 * Reads an property value with given namespace URI and property name. Add property value to directory if exists
	 */
	private void processXmpTag(@NotNull XMPMeta meta, @NotNull XmpDirectory directory, int tagType, int formatCode) throws XMPException
	{
		String schemaNS = XmpDirectory._tagSchemaMap.get(tagType);
		String propName = XmpDirectory._tagPropNameMap.get(tagType);
		String property = meta.getPropertyString(schemaNS, propName);

        if (property == null)
            return;

        switch (formatCode) {
            case FMT_RATIONAL:
                String[] rationalParts = property.split("/", 2);
                if (rationalParts.length == 2) {
                    try {
                        Rational rational = new Rational((long) Float.parseFloat(rationalParts[0]), (long) Float.parseFloat(rationalParts[1]));
                        directory.setRational(tagType, rational);
                    } catch (NumberFormatException ex) {
                        directory.addError(String.format("Unable to parse XMP property %s as a Rational.", propName));
                    }
                } else {
                    directory.addError("Error in rational format for tag " + tagType);
                }
                break;
            case FMT_INT:
                try {
                    directory.setInt(tagType, Integer.valueOf(property));
                } catch (NumberFormatException ex) {
                    directory.addError(String.format("Unable to parse XMP property %s as an int.", propName));
                }
                break;
            case FMT_DOUBLE:
                try {
                    directory.setDouble(tagType, Double.valueOf(property));
                } catch (NumberFormatException ex) {
                    directory.addError(String.format("Unable to parse XMP property %s as an double.", propName));
                }
                break;
            case FMT_STRING:
                directory.setString(tagType, property);
                break;
			case FMT_STRING_ARRAY: 
				//XMP iterators are 1-based
				int count = meta.countArrayItems(schemaNS, propName);
				String[] array = new String[count];
				for ( int i = 1; i <= count; ++i) 
				{
					array[i-1] = meta.getArrayItem(schemaNS, propName, i).getValue();
				}
				directory.setStringArray(tagType, array);
				break;
            default:
                directory.addError(String.format("Unknown format code %d for tag %d", formatCode, tagType));
        }
    }

    @SuppressWarnings({"SameParameterValue"})
	private void processXmpDateTag(@NotNull XMPMeta meta, @NotNull XmpDirectory directory, int tagType)
			throws XMPException
	{
		String schemaNS = XmpDirectory._tagSchemaMap.get(tagType);
		String propName = XmpDirectory._tagPropNameMap.get(tagType);
        Calendar cal = meta.getPropertyCalendar(schemaNS, propName);

        if (cal != null) {
            directory.setDate(tagType, cal.getTime());
        }
    }
}
>>>>>>> 0ac21442
<|MERGE_RESOLUTION|>--- conflicted
+++ resolved
@@ -1,4 +1,3 @@
-<<<<<<< HEAD
 /*
  * Copyright 2002-2015 Drew Noakes
  *
@@ -21,19 +20,23 @@
  */
 package com.drew.metadata.xmp;
 
+import java.io.FileNotFoundException;
+import java.io.FileOutputStream;
+import java.util.Arrays;
+import java.util.Calendar;
+
 import com.adobe.xmp.XMPException;
 import com.adobe.xmp.XMPIterator;
 import com.adobe.xmp.XMPMeta;
 import com.adobe.xmp.XMPMetaFactory;
+import com.adobe.xmp.impl.XMPMetaImpl;
 import com.adobe.xmp.properties.XMPPropertyInfo;
 import com.drew.imaging.jpeg.JpegSegmentMetadataReader;
 import com.drew.imaging.jpeg.JpegSegmentType;
 import com.drew.lang.Rational;
 import com.drew.lang.annotations.NotNull;
 import com.drew.metadata.Metadata;
-
-import java.util.Arrays;
-import java.util.Calendar;
+import com.drew.metadata.Schema;
 
 /**
  * Extracts XMP data from a JPEG header segment.
@@ -46,14 +49,11 @@
  */
 public class XmpReader implements JpegSegmentMetadataReader
 {
-    private static final int FMT_STRING = 1;
-    private static final int FMT_RATIONAL = 2;
-    private static final int FMT_INT = 3;
-    private static final int FMT_DOUBLE = 4;
-    /**
-     * XMP tag namespace.
-     * TODO the older "xap", "xapBJ", "xapMM" or "xapRights" namespace prefixes should be translated to the newer "xmp", "xmpBJ", "xmpMM" and "xmpRights" prefixes for use in family 1 group names
-     */
+	private static final int FMT_STRING = 1;
+	private static final int FMT_RATIONAL = 2;
+	private static final int FMT_INT = 3;
+	private static final int FMT_DOUBLE = 4;
+	private static final int FMT_STRING_ARRAY = 5;
     @NotNull
     private static final String SCHEMA_XMP_PROPERTIES = "http://ns.adobe.com/xap/1.0/";
     @NotNull
@@ -137,261 +137,6 @@
     }
 
     private static void processXmpTags(XmpDirectory directory, XMPMeta xmpMeta) throws XMPException
-    {
-        // store the XMPMeta object on the directory in case others wish to use it
-        directory.setXMPMeta(xmpMeta);
-
-        // read all the tags and send them to the directory
-        // I've added some popular tags, feel free to add more tags
-        processXmpTag(xmpMeta, directory, SCHEMA_EXIF_ADDITIONAL_PROPERTIES, "aux:LensInfo", XmpDirectory.TAG_LENS_INFO, FMT_STRING);
-        processXmpTag(xmpMeta, directory, SCHEMA_EXIF_ADDITIONAL_PROPERTIES, "aux:Lens", XmpDirectory.TAG_LENS, FMT_STRING);
-        processXmpTag(xmpMeta, directory, SCHEMA_EXIF_ADDITIONAL_PROPERTIES, "aux:SerialNumber", XmpDirectory.TAG_CAMERA_SERIAL_NUMBER, FMT_STRING);
-        processXmpTag(xmpMeta, directory, SCHEMA_EXIF_ADDITIONAL_PROPERTIES, "aux:Firmware", XmpDirectory.TAG_FIRMWARE, FMT_STRING);
-
-        processXmpTag(xmpMeta, directory, SCHEMA_EXIF_TIFF_PROPERTIES, "tiff:Make", XmpDirectory.TAG_MAKE, FMT_STRING);
-        processXmpTag(xmpMeta, directory, SCHEMA_EXIF_TIFF_PROPERTIES, "tiff:Model", XmpDirectory.TAG_MODEL, FMT_STRING);
-
-        processXmpTag(xmpMeta, directory, SCHEMA_EXIF_SPECIFIC_PROPERTIES, "exif:ExposureTime", XmpDirectory.TAG_EXPOSURE_TIME, FMT_STRING);
-        processXmpTag(xmpMeta, directory, SCHEMA_EXIF_SPECIFIC_PROPERTIES, "exif:ExposureProgram", XmpDirectory.TAG_EXPOSURE_PROGRAM, FMT_INT);
-        processXmpTag(xmpMeta, directory, SCHEMA_EXIF_SPECIFIC_PROPERTIES, "exif:ApertureValue", XmpDirectory.TAG_APERTURE_VALUE, FMT_RATIONAL);
-        processXmpTag(xmpMeta, directory, SCHEMA_EXIF_SPECIFIC_PROPERTIES, "exif:FNumber", XmpDirectory.TAG_F_NUMBER, FMT_RATIONAL);
-        processXmpTag(xmpMeta, directory, SCHEMA_EXIF_SPECIFIC_PROPERTIES, "exif:FocalLength", XmpDirectory.TAG_FOCAL_LENGTH, FMT_RATIONAL);
-        processXmpTag(xmpMeta, directory, SCHEMA_EXIF_SPECIFIC_PROPERTIES, "exif:ShutterSpeedValue", XmpDirectory.TAG_SHUTTER_SPEED, FMT_RATIONAL);
-
-        processXmpDateTag(xmpMeta, directory, SCHEMA_EXIF_SPECIFIC_PROPERTIES, "exif:DateTimeOriginal", XmpDirectory.TAG_DATETIME_ORIGINAL);
-        processXmpDateTag(xmpMeta, directory, SCHEMA_EXIF_SPECIFIC_PROPERTIES, "exif:DateTimeDigitized", XmpDirectory.TAG_DATETIME_DIGITIZED);
-
-        processXmpTag(xmpMeta, directory, SCHEMA_XMP_PROPERTIES, "xmp:Rating", XmpDirectory.TAG_RATING, FMT_DOUBLE);
-
-/*
-            // this requires further research
-            processXmpTag(xmpMeta, directory, SCHEMA_DUBLIN_CORE_SPECIFIC_PROPERTIES, "dc:title", XmpDirectory.TAG_TITLE, FMT_STRING);
-            processXmpTag(xmpMeta, directory, SCHEMA_DUBLIN_CORE_SPECIFIC_PROPERTIES, "dc:subject", XmpDirectory.TAG_SUBJECT, FMT_STRING);
-            processXmpDateTag(xmpMeta, directory, SCHEMA_DUBLIN_CORE_SPECIFIC_PROPERTIES, "dc:date", XmpDirectory.TAG_DATE);
-            processXmpTag(xmpMeta, directory, SCHEMA_DUBLIN_CORE_SPECIFIC_PROPERTIES, "dc:type", XmpDirectory.TAG_TYPE, FMT_STRING);
-            processXmpTag(xmpMeta, directory, SCHEMA_DUBLIN_CORE_SPECIFIC_PROPERTIES, "dc:description", XmpDirectory.TAG_DESCRIPTION, FMT_STRING);
-            processXmpTag(xmpMeta, directory, SCHEMA_DUBLIN_CORE_SPECIFIC_PROPERTIES, "dc:relation", XmpDirectory.TAG_RELATION, FMT_STRING);
-            processXmpTag(xmpMeta, directory, SCHEMA_DUBLIN_CORE_SPECIFIC_PROPERTIES, "dc:coverage", XmpDirectory.TAG_COVERAGE, FMT_STRING);
-            processXmpTag(xmpMeta, directory, SCHEMA_DUBLIN_CORE_SPECIFIC_PROPERTIES, "dc:creator", XmpDirectory.TAG_CREATOR, FMT_STRING);
-            processXmpTag(xmpMeta, directory, SCHEMA_DUBLIN_CORE_SPECIFIC_PROPERTIES, "dc:publisher", XmpDirectory.TAG_PUBLISHER, FMT_STRING);
-            processXmpTag(xmpMeta, directory, SCHEMA_DUBLIN_CORE_SPECIFIC_PROPERTIES, "dc:contributor", XmpDirectory.TAG_CONTRIBUTOR, FMT_STRING);
-            processXmpTag(xmpMeta, directory, SCHEMA_DUBLIN_CORE_SPECIFIC_PROPERTIES, "dc:rights", XmpDirectory.TAG_RIGHTS, FMT_STRING);
-            processXmpTag(xmpMeta, directory, SCHEMA_DUBLIN_CORE_SPECIFIC_PROPERTIES, "dc:format", XmpDirectory.TAG_FORMAT, FMT_STRING);
-            processXmpTag(xmpMeta, directory, SCHEMA_DUBLIN_CORE_SPECIFIC_PROPERTIES, "dc:identifier", XmpDirectory.TAG_IDENTIFIER, FMT_STRING);
-            processXmpTag(xmpMeta, directory, SCHEMA_DUBLIN_CORE_SPECIFIC_PROPERTIES, "dc:language", XmpDirectory.TAG_LANGUAGE, FMT_STRING);
-            processXmpTag(xmpMeta, directory, SCHEMA_DUBLIN_CORE_SPECIFIC_PROPERTIES, "dc:audience", XmpDirectory.TAG_AUDIENCE, FMT_STRING);
-            processXmpTag(xmpMeta, directory, SCHEMA_DUBLIN_CORE_SPECIFIC_PROPERTIES, "dc:provenance", XmpDirectory.TAG_PROVENANCE, FMT_STRING);
-            processXmpTag(xmpMeta, directory, SCHEMA_DUBLIN_CORE_SPECIFIC_PROPERTIES, "dc:rightsHolder", XmpDirectory.TAG_RIGHTS_HOLDER, FMT_STRING);
-            processXmpTag(xmpMeta, directory, SCHEMA_DUBLIN_CORE_SPECIFIC_PROPERTIES, "dc:instructionalMethod", XmpDirectory.TAG_INSTRUCTIONAL_METHOD, FMT_STRING);
-            processXmpTag(xmpMeta, directory, SCHEMA_DUBLIN_CORE_SPECIFIC_PROPERTIES, "dc:accrualMethod", XmpDirectory.TAG_ACCRUAL_METHOD, FMT_STRING);
-            processXmpTag(xmpMeta, directory, SCHEMA_DUBLIN_CORE_SPECIFIC_PROPERTIES, "dc:accrualPeriodicity", XmpDirectory.TAG_ACCRUAL_PERIODICITY, FMT_STRING);
-            processXmpTag(xmpMeta, directory, SCHEMA_DUBLIN_CORE_SPECIFIC_PROPERTIES, "dc:accrualPolicy", XmpDirectory.TAG_ACCRUAL_POLICY, FMT_STRING);
-*/
-
-        for (XMPIterator iterator = xmpMeta.iterator(); iterator.hasNext(); ) {
-            XMPPropertyInfo propInfo = (XMPPropertyInfo) iterator.next();
-            String path = propInfo.getPath();
-            String value = propInfo.getValue();
-            if (path != null && value != null)
-                directory.addProperty(path, value);
-        }
-    }
-
-    /**
-     * Reads an property value with given namespace URI and property name. Add property value to directory if exists
-     */
-    private static void processXmpTag(@NotNull XMPMeta meta, @NotNull XmpDirectory directory, @NotNull String schemaNS, @NotNull String propName, int tagType, int formatCode) throws XMPException
-    {
-        String property = meta.getPropertyString(schemaNS, propName);
-
-        if (property == null)
-            return;
-
-        switch (formatCode) {
-            case FMT_RATIONAL:
-                String[] rationalParts = property.split("/", 2);
-                if (rationalParts.length == 2) {
-                    try {
-                        Rational rational = new Rational((long) Float.parseFloat(rationalParts[0]), (long) Float.parseFloat(rationalParts[1]));
-                        directory.setRational(tagType, rational);
-                    } catch (NumberFormatException ex) {
-                        directory.addError(String.format("Unable to parse XMP property %s as a Rational.", propName));
-                    }
-                } else {
-                    directory.addError("Error in rational format for tag " + tagType);
-                }
-                break;
-            case FMT_INT:
-                try {
-                    directory.setInt(tagType, Integer.valueOf(property));
-                } catch (NumberFormatException ex) {
-                    directory.addError(String.format("Unable to parse XMP property %s as an int.", propName));
-                }
-                break;
-            case FMT_DOUBLE:
-                try {
-                    directory.setDouble(tagType, Double.valueOf(property));
-                } catch (NumberFormatException ex) {
-                    directory.addError(String.format("Unable to parse XMP property %s as an double.", propName));
-                }
-                break;
-            case FMT_STRING:
-                directory.setString(tagType, property);
-                break;
-            default:
-                directory.addError(String.format("Unknown format code %d for tag %d", formatCode, tagType));
-        }
-    }
-
-    @SuppressWarnings({"SameParameterValue"})
-    private static void processXmpDateTag(@NotNull XMPMeta meta, @NotNull XmpDirectory directory, @NotNull String schemaNS, @NotNull String propName, int tagType) throws XMPException
-    {
-        Calendar cal = meta.getPropertyCalendar(schemaNS, propName);
-
-        if (cal != null) {
-            directory.setDate(tagType, cal.getTime());
-        }
-    }
-}
-=======
-/*
- * Copyright 2002-2013 Drew Noakes
- *
- *    Licensed under the Apache License, Version 2.0 (the "License");
- *    you may not use this file except in compliance with the License.
- *    You may obtain a copy of the License at
- *
- *        http://www.apache.org/licenses/LICENSE-2.0
- *
- *    Unless required by applicable law or agreed to in writing, software
- *    distributed under the License is distributed on an "AS IS" BASIS,
- *    WITHOUT WARRANTIES OR CONDITIONS OF ANY KIND, either express or implied.
- *    See the License for the specific language governing permissions and
- *    limitations under the License.
- *
- * More information about this project is available at:
- *
- *    http://drewnoakes.com/code/exif/
- *    http://code.google.com/p/metadata-extractor/
- */
-package com.drew.metadata.xmp;
-
-import java.io.FileNotFoundException;
-import java.io.FileOutputStream;
-import java.util.Arrays;
-import java.util.Calendar;
-
-import com.adobe.xmp.XMPException;
-import com.adobe.xmp.XMPIterator;
-import com.adobe.xmp.XMPMeta;
-import com.adobe.xmp.XMPMetaFactory;
-import com.adobe.xmp.impl.XMPMetaImpl;
-import com.adobe.xmp.properties.XMPPropertyInfo;
-import com.drew.imaging.jpeg.JpegSegmentMetadataReader;
-import com.drew.imaging.jpeg.JpegSegmentType;
-import com.drew.lang.ByteArrayReader;
-import com.drew.lang.Rational;
-import com.drew.lang.annotations.NotNull;
-import com.drew.metadata.Metadata;
-import com.drew.metadata.Schema;
-
-/**
- * Extracts XMP data from a JPEG header segment.
- * <p/>
- * The extraction is done with Adobe's XmpCore-Library (XMP-Toolkit)
- * Copyright (c) 1999 - 2007, Adobe Systems Incorporated All rights reserved.
- *
- * @author Torsten Skadell
- * @author Drew Noakes http://drewnoakes.com
- */
-public class XmpReader implements JpegSegmentMetadataReader
-{
-	private static final int FMT_STRING = 1;
-	private static final int FMT_RATIONAL = 2;
-	private static final int FMT_INT = 3;
-	private static final int FMT_DOUBLE = 4;
-	private static final int FMT_STRING_ARRAY = 5;
-
-    @NotNull
-    public Iterable<JpegSegmentType> getSegmentTypes()
-    {
-        return Arrays.asList(JpegSegmentType.APP1);
-    }
-
-    public boolean canProcess(@NotNull byte[] segmentBytes, @NotNull JpegSegmentType segmentType)
-    {
-        return segmentBytes.length > 27 && "http://ns.adobe.com/xap/1.0/".equalsIgnoreCase(new String(segmentBytes, 0, 28));
-    }
-
-    /**
-     * Version specifically for dealing with XMP found in JPEG segments. This form of XMP has a peculiar preamble, which
-     * must be removed before parsing the XML.
-     *
-     * @param segmentBytes The byte array from which the metadata should be extracted.
-     * @param metadata The {@link Metadata} object into which extracted values should be merged.
-     * @param segmentType The {@link JpegSegmentType} being read.
-     */
-    public void extract(@NotNull byte[] segmentBytes, @NotNull Metadata metadata, @NotNull JpegSegmentType segmentType)
-    {
-        XmpDirectory directory = metadata.getOrCreateDirectory(XmpDirectory.class);
-
-        // XMP in a JPEG file has a 29 byte preamble which is not valid XML.
-        final int preambleLength = 29;
-
-        // check for the header length
-        if (segmentBytes.length <= preambleLength + 1) {
-            directory.addError(String.format("Xmp data segment must contain at least %d bytes", preambleLength + 1));
-            return;
-        }
-
-        ByteArrayReader reader = new ByteArrayReader(segmentBytes);
-
-        String preamble = new String(segmentBytes, 0, preambleLength);
-        if (!"http://ns.adobe.com/xap/1.0/\0".equals(preamble)) {
-            directory.addError("XMP data segment doesn't begin with 'http://ns.adobe.com/xap/1.0/'");
-            return;
-        }
-
-        byte[] xmlBytes = new byte[segmentBytes.length - preambleLength];
-        System.arraycopy(segmentBytes, 29, xmlBytes, 0, xmlBytes.length);
-        extract(xmlBytes, metadata);
-    }
-
-    /**
-     * Performs the XMP data extraction, adding found values to the specified instance of {@link Metadata}.
-     * <p/>
-     * The extraction is done with Adobe's XMPCore library.
-     */
-    public void extract(@NotNull final byte[] xmpBytes, @NotNull Metadata metadata)
-    {
-        XmpDirectory directory = metadata.getOrCreateDirectory(XmpDirectory.class);
-
-        try {
-            XMPMeta xmpMeta = XMPMetaFactory.parseFromBuffer(xmpBytes);
-            processXmpTags(directory, xmpMeta);
-        } catch (XMPException e) {
-            directory.addError("Error processing XMP data: " + e.getMessage());
-        }
-    }
-
-    /**
-     * Performs the XMP data extraction, adding found values to the specified instance of {@link Metadata}.
-     * <p/>
-     * The extraction is done with Adobe's XMPCore library.
-     */
-    public void extract(@NotNull final String xmpString, @NotNull Metadata metadata)
-    {
-        XmpDirectory directory = metadata.getOrCreateDirectory(XmpDirectory.class);
-
-        try {
-            XMPMeta xmpMeta = XMPMetaFactory.parseFromString(xmpString);
-            processXmpTags(directory, xmpMeta);
-        } catch (XMPException e) {
-            directory.addError("Error processing XMP data: " + e.getMessage());
-        }
-    }
-
-    private void processXmpTags(XmpDirectory directory, XMPMeta xmpMeta) throws XMPException
     {
         // store the XMPMeta object on the directory in case others wish to use it
         directory.setXMPMeta(xmpMeta);
@@ -453,8 +198,8 @@
         }
     }
 
-	/**
-	 * Reads an property value with given namespace URI and property name. Add property value to directory if exists
+    /**
+     * Reads an property value with given namespace URI and property name. Add property value to directory if exists
 	 */
 	private void processXmpTag(@NotNull XMPMeta meta, @NotNull XmpDirectory directory, int tagType, int formatCode) throws XMPException
 	{
@@ -523,5 +268,4 @@
             directory.setDate(tagType, cal.getTime());
         }
     }
-}
->>>>>>> 0ac21442
+}