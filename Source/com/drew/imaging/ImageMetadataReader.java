--- conflicted
+++ resolved
@@ -111,14 +111,6 @@
 
         FileType fileType = FileTypeDetector.detectFileType(bufferedInputStream);
 
-<<<<<<< HEAD
-        // TODO: AJM, Why are the *MetadataReader(s) primarily a two method static class???  Why not implement directly in the reader?
-        switch (fileType)
-        {
-            case Jpeg:
-                return JpegMetadataReader.readMetadata(bufferedInputStream);
-
-=======
         return readMetadata(bufferedInputStream, streamLength, fileType);
     }
 
@@ -145,7 +137,6 @@
             case Jpeg:
                 return JpegMetadataReader.readMetadata(bufferedInputStream);
 
->>>>>>> 130c7eca
             case Tiff:
             case Arw:
             case Cr2:
@@ -153,7 +144,6 @@
             case Orf:
             case Rw2:
                 return TiffMetadataReader.readMetadata(bufferedInputStream, streamLength);
-<<<<<<< HEAD
 
             case Psd:
                 return PsdMetadataReader.readMetadata(bufferedInputStream);
@@ -182,36 +172,6 @@
             case X3f:
                 return SigmaReader.readMetadata(bufferedInputStream);
 
-=======
-
-            case Psd:
-                return PsdMetadataReader.readMetadata(bufferedInputStream);
-
-            case Png:
-                return PngMetadataReader.readMetadata(bufferedInputStream);
-
-            case Bmp:
-                return BmpMetadataReader.readMetadata(bufferedInputStream);
-
-            case Gif:
-                return GifMetadataReader.readMetadata(bufferedInputStream);
-
-            case Ico:
-                return IcoMetadataReader.readMetadata(bufferedInputStream);
-
-            case Pcx:
-                return PcxMetadataReader.readMetadata(bufferedInputStream);
-
-            case Riff:
-                return WebpMetadataReader.readMetadata(bufferedInputStream);
-
-            case Raf:
-                return RafMetadataReader.readMetadata(bufferedInputStream);
-
-            case X3f:
-                return SigmaReader.readMetadata(bufferedInputStream);
-
->>>>>>> 130c7eca
             default:
                 throw new ImageProcessingException("File format is not supported");
         }
