--- conflicted
+++ resolved
@@ -62,11 +62,7 @@
         @Test
     public void testExtractPanasonicMakernoteMetadata() throws Exception
     {
-<<<<<<< HEAD
-        Metadata metadata = JpegMetadataReader.readMetadata(new File("Tests/Data/P1050007.JPG"));
-=======
         Metadata metadata = JpegMetadataReader.readMetadata(new File("Tests/Data/P1050007.jpg"));
->>>>>>> 3fe8687a
         // obtain the Exif directory
         ExifSubIFDDirectory directory = metadata.getFirstDirectoryOfType(ExifSubIFDDirectory.class);
         assertNotNull(directory);
